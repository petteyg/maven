package org.apache.maven;

/*
 * Licensed to the Apache Software Foundation (ASF) under one
 * or more contributor license agreements.  See the NOTICE file
 * distributed with this work for additional information
 * regarding copyright ownership.  The ASF licenses this file
 * to you under the Apache License, Version 2.0 (the
 * "License"); you may not use this file except in compliance
 * with the License.  You may obtain a copy of the License at
 *
 *   http://www.apache.org/licenses/LICENSE-2.0
 *
 * Unless required by applicable law or agreed to in writing,
 * software distributed under the License is distributed on an
 * "AS IS" BASIS, WITHOUT WARRANTIES OR CONDITIONS OF ANY
 * KIND, either express or implied.  See the License for the
 * specific language governing permissions and limitations
 * under the License.
 */

import java.io.File;
import java.util.ArrayList;
import java.util.Arrays;
import java.util.Collection;
import java.util.Collections;
import java.util.Date;
import java.util.HashSet;
import java.util.LinkedHashMap;
import java.util.LinkedHashSet;
import java.util.LinkedList;
import java.util.List;
import java.util.Map;

import org.apache.maven.artifact.ArtifactUtils;
import org.apache.maven.execution.DefaultMavenExecutionResult;
import org.apache.maven.execution.ExecutionEvent;
import org.apache.maven.execution.MavenExecutionRequest;
import org.apache.maven.execution.MavenExecutionResult;
import org.apache.maven.execution.MavenSession;
import org.apache.maven.execution.ProjectDependencyGraph;
import org.apache.maven.graph.GraphBuilder;
import org.apache.maven.internal.aether.DefaultRepositorySystemSessionFactory;
import org.apache.maven.lifecycle.internal.ExecutionEventCatapult;
import org.apache.maven.lifecycle.internal.LifecycleStarter;
import org.apache.maven.model.building.ModelProblem;
import org.apache.maven.model.building.Result;
import org.apache.maven.plugin.LegacySupport;
import org.apache.maven.plugin.MojoFailureException;
import org.apache.maven.project.MavenProject;
import org.apache.maven.project.ProjectBuilder;
import org.apache.maven.repository.LocalRepositoryNotAccessibleException;
import org.apache.maven.session.scope.internal.SessionScope;
import org.codehaus.plexus.PlexusContainer;
import org.codehaus.plexus.component.annotations.Component;
import org.codehaus.plexus.component.annotations.Requirement;
import org.codehaus.plexus.component.repository.exception.ComponentLookupException;
import org.codehaus.plexus.logging.Logger;
import org.eclipse.aether.DefaultRepositorySystemSession;
import org.eclipse.aether.RepositorySystemSession;
import org.eclipse.aether.repository.WorkspaceReader;
import org.eclipse.aether.util.repository.ChainedWorkspaceReader;

import com.google.common.collect.Iterables;

/**
 * @author Jason van Zyl
 */
@Component( role = Maven.class )
public class DefaultMaven
    implements Maven
{

    @Requirement
    private Logger logger;

    @Requirement
    protected ProjectBuilder projectBuilder;

    @Requirement
    private LifecycleStarter lifecycleStarter;

    @Requirement
    protected PlexusContainer container;

    @Requirement
    private ExecutionEventCatapult eventCatapult;

    @Requirement
    private LegacySupport legacySupport;

    @Requirement
    private SessionScope sessionScope;

    @Requirement
    private DefaultRepositorySystemSessionFactory repositorySessionFactory;

    @Requirement( hint = GraphBuilder.HINT )
    private GraphBuilder graphBuilder;

    @Override
    public MavenExecutionResult execute( MavenExecutionRequest request )
    {
        MavenExecutionResult result;

        try
        {
            result = doExecute( request );
        }
        catch ( OutOfMemoryError e )
        {
            result = addExceptionToResult( new DefaultMavenExecutionResult(), e );
        }
        catch ( RuntimeException e )
        {
            // TODO Hack to make the cycle detection the same for the new graph builder
            if ( e.getCause() instanceof ProjectCycleException )
            {
                result = addExceptionToResult( new DefaultMavenExecutionResult(), e.getCause() );
            }
            else
            {
                result = addExceptionToResult( new DefaultMavenExecutionResult(),
                    new InternalErrorException( "Internal error: " + e, e ) );
            }
        }
        finally
        {
            legacySupport.setSession( null );
        }

        return result;
    }

    //
    // 1) Setup initial properties.
    //
    // 2) Validate local repository directory is accessible.
    //
    // 3) Create RepositorySystemSession.
    //
    // 4) Create MavenSession.
    //
    // 5) Execute AbstractLifecycleParticipant.afterSessionStart(session)
    //
    // 6) Get reactor projects looking for general POM errors
    //
    // 7) Create ProjectDependencyGraph using trimming which takes into account --projects and reactor mode.
    // This ensures that the projects passed into the ReactorReader are only those specified.
    //
    // 8) Create ReactorReader with the getProjectMap( projects ). NOTE that getProjectMap(projects) is the code that
    // checks for duplicate projects definitions in the build. Ideally this type of duplicate checking should be
    // part of getting the reactor projects in 6). The duplicate checking is conflated with getProjectMap(projects).
    //
    // 9) Execute AbstractLifecycleParticipant.afterProjectsRead(session)
    //
    // 10) Create ProjectDependencyGraph without trimming (as trimming was done in 7). A new topological sort is
    // required after the execution of 9) as the AbstractLifecycleParticipants are free to mutate the MavenProject
    // instances, which may change dependencies which can, in turn, affect the build order.
    //
    // 11) Execute LifecycleStarter.start()
    //
    @SuppressWarnings( "checkstyle:methodlength" )
    private MavenExecutionResult doExecute( MavenExecutionRequest request )
    {
        request.setStartTime( new Date() );

        MavenExecutionResult result = new DefaultMavenExecutionResult();

        try
        {
            validateLocalRepository( request );
        }
        catch ( LocalRepositoryNotAccessibleException e )
        {
            return addExceptionToResult( result, e );
        }

        //
        // We enter the session scope right after the MavenSession creation and before any of the
        // AbstractLifecycleParticipant lookups
        // so that @SessionScoped components can be @Injected into AbstractLifecycleParticipants.
        //
        sessionScope.enter();
        try
        {
            DefaultRepositorySystemSession repoSession =
                (DefaultRepositorySystemSession) newRepositorySession( request );
            MavenSession session = new MavenSession( container, repoSession, request, result );

            sessionScope.seed( MavenSession.class, session );

            legacySupport.setSession( session );

            return doExecute( request, session, result, repoSession );
        }
        finally
        {
            sessionScope.exit();
        }
    }

    private MavenExecutionResult doExecute( MavenExecutionRequest request, MavenSession session,
                                            MavenExecutionResult result, DefaultRepositorySystemSession repoSession )
    {
        try
        {
            for ( AbstractMavenLifecycleParticipant listener : getLifecycleParticipants(
                Collections.<MavenProject>emptyList() ) )
            {
                listener.afterSessionStart( session );
            }
        }
        catch ( MavenExecutionException e )
        {
            return addExceptionToResult( result, e );
        }

        eventCatapult.fire( ExecutionEvent.Type.ProjectDiscoveryStarted, session, null );

        Result<? extends ProjectDependencyGraph> graphResult = buildGraph( session, result );

        if ( graphResult.hasErrors() )
        {
            return addExceptionToResult( result,
                Iterables.toArray( graphResult.getProblems(), ModelProblem.class )[0].getException() );
        }

        try
        {
            session.setProjectMap( getProjectMap( session.getProjects() ) );
        }
        catch ( DuplicateProjectException e )
        {
            return addExceptionToResult( result, e );
        }

        WorkspaceReader reactorWorkspace;
        try
        {
            reactorWorkspace = container.lookup( WorkspaceReader.class, ReactorReader.HINT );
        }
        catch ( ComponentLookupException e )
        {
            return addExceptionToResult( result, e );
        }

        //
        // Desired order of precedence for local artifact repositories
        //
        // Reactor
        // Workspace
        // User Local Repository
        //
        repoSession.setWorkspaceReader(
            ChainedWorkspaceReader.newInstance( reactorWorkspace, repoSession.getWorkspaceReader() ) );

        repoSession.setReadOnly();

        ClassLoader originalClassLoader = Thread.currentThread().getContextClassLoader();
        try
        {
            for ( AbstractMavenLifecycleParticipant listener : getLifecycleParticipants( session.getProjects() ) )
            {
                Thread.currentThread().setContextClassLoader( listener.getClass().getClassLoader() );

                listener.afterProjectsRead( session );
            }
        }
        catch ( MavenExecutionException e )
        {
            return addExceptionToResult( result, e );
        }
        finally
        {
            Thread.currentThread().setContextClassLoader( originalClassLoader );
        }

        //
        // The projects need to be topologically after the participants have run their afterProjectsRead(session)
        // because the participant is free to change the dependencies of a project which can potentially change the
        // topological order of the projects, and therefore can potentially change the build order.
        //
        // Note that participants may affect the topological order of the projects but it is
        // not expected that a participant will add or remove projects from the session.
        //

        graphResult = buildGraph( session, result );

        if ( graphResult.hasErrors() )
        {
            return addExceptionToResult( result,
                Iterables.toArray( graphResult.getProblems(), ModelProblem.class )[0].getException() );
        }

        try
        {
            if ( result.hasExceptions() )
            {
                return result;
            }

            result.setTopologicallySortedProjects( session.getProjects() );

            result.setProject( session.getTopLevelProject() );

            // Give the user a hint about not existing profiles at the beginning and fail
            // the build if he request to do so.
<<<<<<< HEAD
            List<String> profilesWhichDoNotExist =
                identifyProfilesWhichDoNotExist( session.getProjects(), request.getActiveProfiles() );
            if ( !profilesWhichDoNotExist.isEmpty() )
            {
                if ( request.isFailLevelWARN() )
=======
            List<String> profilesWhichDoNotExist = identifyProfilesWhichDoNotExist( session.getProjects(), request.getActiveProfiles() );
            if ( !profilesWhichDoNotExist.isEmpty() )
            {
                if ( request.isFailOnMissingProfiles() )
>>>>>>> 7bf0a63d
                {
                    logWarnOrError( profilesWhichDoNotExist, true );

                    addExceptionToResult( result, new MojoFailureException(
                        "One or more profiles you have requested to be activated do not exist." ) );
                    return result;
                }
                else
                {
                    logWarnOrError( profilesWhichDoNotExist, false );
                }
            }

            lifecycleStarter.execute( session );

            logWarnOrError( profilesWhichDoNotExist, false );

            if ( session.getResult().hasExceptions() )
            {
                return addExceptionToResult( result, session.getResult().getExceptions().get( 0 ) );
            }
        }
        finally
        {
            try
            {
                afterSessionEnd( session.getProjects(), session );
            }
            catch ( MavenExecutionException e )
            {
                return addExceptionToResult( result, e );
            }
        }

        return result;
    }

    private void logWarnOrError( List<String> profilesWhichDoNotExist, boolean error )
    {
        for ( String profileId : profilesWhichDoNotExist )
        {
            StringBuilder sb = new StringBuilder( "The requested profile " );
            sb.append( '"' );
            sb.append( profileId );
            sb.append( '"' );
            sb.append( " could not be activated because it does not exist." );

            if ( error )
            {
                logger.error( sb.toString() );
            }
            else
            {
                logger.warn( sb.toString() );
            }
        }
    }

    private void afterSessionEnd( Collection<MavenProject> projects, MavenSession session )
        throws MavenExecutionException
    {
        ClassLoader originalClassLoader = Thread.currentThread().getContextClassLoader();
        try
        {
            for ( AbstractMavenLifecycleParticipant listener : getLifecycleParticipants( projects ) )
            {
                Thread.currentThread().setContextClassLoader( listener.getClass().getClassLoader() );

                listener.afterSessionEnd( session );
            }
        }
        finally
        {
            Thread.currentThread().setContextClassLoader( originalClassLoader );
        }
    }

    public RepositorySystemSession newRepositorySession( MavenExecutionRequest request )
    {
        return repositorySessionFactory.newRepositorySession( request );
    }

    private void validateLocalRepository( MavenExecutionRequest request )
        throws LocalRepositoryNotAccessibleException
    {
        File localRepoDir = request.getLocalRepositoryPath();

        logger.debug( "Using local repository at " + localRepoDir );

        localRepoDir.mkdirs();

        if ( !localRepoDir.isDirectory() )
        {
            throw new LocalRepositoryNotAccessibleException( "Could not create local repository at " + localRepoDir );
        }
    }

    private Collection<AbstractMavenLifecycleParticipant> getLifecycleParticipants( Collection<MavenProject> projects )
    {
        Collection<AbstractMavenLifecycleParticipant> lifecycleListeners = new LinkedHashSet<>();

        ClassLoader originalClassLoader = Thread.currentThread().getContextClassLoader();
        try
        {
            try
            {
                lifecycleListeners.addAll( container.lookupList( AbstractMavenLifecycleParticipant.class ) );
            }
            catch ( ComponentLookupException e )
            {
                // this is just silly, lookupList should return an empty list!
                logger.warn( "Failed to lookup lifecycle participants: " + e.getMessage() );
            }

            Collection<ClassLoader> scannedRealms = new HashSet<>();

            for ( MavenProject project : projects )
            {
                ClassLoader projectRealm = project.getClassRealm();

                if ( projectRealm != null && scannedRealms.add( projectRealm ) )
                {
                    Thread.currentThread().setContextClassLoader( projectRealm );

                    try
                    {
                        lifecycleListeners.addAll( container.lookupList( AbstractMavenLifecycleParticipant.class ) );
                    }
                    catch ( ComponentLookupException e )
                    {
                        // this is just silly, lookupList should return an empty list!
                        logger.warn( "Failed to lookup lifecycle participants: " + e.getMessage() );
                    }
                }
            }
        }
        finally
        {
            Thread.currentThread().setContextClassLoader( originalClassLoader );
        }

        return lifecycleListeners;
    }

    private MavenExecutionResult addExceptionToResult( MavenExecutionResult result, Throwable e )
    {
        if ( !result.getExceptions().contains( e ) )
        {
            result.addException( e );
        }

        return result;
    }

    private List<String> identifyProfilesWhichDoNotExist( List<MavenProject> projects, List<String> activeProfileIds )
    {
        List<String> result = new LinkedList<>();
<<<<<<< HEAD

=======
        
>>>>>>> 7bf0a63d
        Collection<String> notActivatedProfileIds = new LinkedHashSet<>( activeProfileIds );

        for ( MavenProject project : projects )
        {
            for ( List<String> profileIds : project.getInjectedProfileIds().values() )
            {
                notActivatedProfileIds.removeAll( profileIds );
            }
        }

<<<<<<< HEAD
        if ( !notActivatedProfileIds.isEmpty() )
        {
=======
        if ( !notActivatedProfileIds.isEmpty() ) {
>>>>>>> 7bf0a63d
            result.addAll( notActivatedProfileIds );
        }

        return result;
    }

    private Map<String, MavenProject> getProjectMap( Collection<MavenProject> projects )
        throws DuplicateProjectException
    {
        Map<String, MavenProject> index = new LinkedHashMap<>();
        Map<String, List<File>> collisions = new LinkedHashMap<>();

        for ( MavenProject project : projects )
        {
            String projectId = ArtifactUtils.key( project.getGroupId(), project.getArtifactId(), project.getVersion() );

            MavenProject collision = index.get( projectId );

            if ( collision == null )
            {
                index.put( projectId, project );
            }
            else
            {
                List<File> pomFiles = collisions.get( projectId );

                if ( pomFiles == null )
                {
                    pomFiles = new ArrayList<>( Arrays.asList( collision.getFile(), project.getFile() ) );
                    collisions.put( projectId, pomFiles );
                }
                else
                {
                    pomFiles.add( project.getFile() );
                }
            }
        }

        if ( !collisions.isEmpty() )
        {
            throw new DuplicateProjectException( "Two or more projects in the reactor"
                + " have the same identifier, please make sure that <groupId>:<artifactId>:<version>"
                + " is unique for each project: " + collisions, collisions );
        }

        return index;
    }

    private Result<? extends ProjectDependencyGraph> buildGraph( MavenSession session, MavenExecutionResult result )
    {
        Result<? extends ProjectDependencyGraph> graphResult = graphBuilder.build( session );
        for ( ModelProblem problem : graphResult.getProblems() )
        {
            if ( problem.getSeverity() == ModelProblem.Severity.WARNING )
            {
                logger.warn( problem.toString() );
            }
            else
            {
                logger.error( problem.toString() );
            }
        }

        if ( !graphResult.hasErrors() )
        {
            ProjectDependencyGraph projectDependencyGraph = graphResult.get();
            session.setProjects( projectDependencyGraph.getSortedProjects() );
            session.setAllProjects( projectDependencyGraph.getSortedProjects() );
            session.setProjectDependencyGraph( projectDependencyGraph );
        }

        return graphResult;
    }

    @Deprecated
    // 5 January 2014
    protected Logger getLogger()
    {
        return logger;
    }
}<|MERGE_RESOLUTION|>--- conflicted
+++ resolved
@@ -306,18 +306,11 @@
 
             // Give the user a hint about not existing profiles at the beginning and fail
             // the build if he request to do so.
-<<<<<<< HEAD
             List<String> profilesWhichDoNotExist =
                 identifyProfilesWhichDoNotExist( session.getProjects(), request.getActiveProfiles() );
             if ( !profilesWhichDoNotExist.isEmpty() )
             {
                 if ( request.isFailLevelWARN() )
-=======
-            List<String> profilesWhichDoNotExist = identifyProfilesWhichDoNotExist( session.getProjects(), request.getActiveProfiles() );
-            if ( !profilesWhichDoNotExist.isEmpty() )
-            {
-                if ( request.isFailOnMissingProfiles() )
->>>>>>> 7bf0a63d
                 {
                     logWarnOrError( profilesWhichDoNotExist, true );
 
@@ -475,11 +468,6 @@
     private List<String> identifyProfilesWhichDoNotExist( List<MavenProject> projects, List<String> activeProfileIds )
     {
         List<String> result = new LinkedList<>();
-<<<<<<< HEAD
-
-=======
-        
->>>>>>> 7bf0a63d
         Collection<String> notActivatedProfileIds = new LinkedHashSet<>( activeProfileIds );
 
         for ( MavenProject project : projects )
@@ -490,12 +478,7 @@
             }
         }
 
-<<<<<<< HEAD
-        if ( !notActivatedProfileIds.isEmpty() )
-        {
-=======
         if ( !notActivatedProfileIds.isEmpty() ) {
->>>>>>> 7bf0a63d
             result.addAll( notActivatedProfileIds );
         }
 
